"""
Backbone modules.
"""

import torch.nn as nn

from BrainID.models.unet3d.model import UNet3D, UNet2D


backbone_options = {
    "unet2d": UNet2D,
    "unet3d": UNet3D,
}


####################################


def build_backbone(args):

    backbone = backbone_options[args.backbone](args.in_channels, args.f_maps)
<<<<<<< HEAD
    
    return backbone
=======

    return backbone
>>>>>>> 38765344
<|MERGE_RESOLUTION|>--- conflicted
+++ resolved
@@ -18,11 +18,5 @@
 
 def build_backbone(args):
 
-    backbone = backbone_options[args.backbone](args.in_channels, args.f_maps)
-<<<<<<< HEAD
-    
+    backbone = backbone_options[args.backbone](args.in_channels, args.f_maps)    
     return backbone
-=======
-
-    return backbone
->>>>>>> 38765344
