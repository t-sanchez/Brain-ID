"""
Data preprocessing for Brain-ID training

Steps
1) SynthStrip: skull-stripping; saving the stripped T1 as the supervision ground truth;
2) SynthSeg: get segmentation labels;
3) Merge left & right labels for obtaining the anatomy generation labels.
"""

import os, sys

sys.path.append(os.path.dirname(os.path.dirname(os.path.abspath(__file__))))
import utils.misc as utils


# NOTE: activate your freesurfer env first
# os.system('export FREESURFER_HOME=/usr/local/freesurfer/7.4.1/')
# os.system('source $FREESURFER_HOME/SetUpFreeSurfer.sh')


# your downloaded images
root_dir = "/media/tsanchez/tsanchez_data/data/brain-ID/synth/"
img_dir = os.path.join(root_dir, "T1_orig")

# pre-processing
<<<<<<< HEAD
img_strip_save_dir = utils.make_dir(os.path.join(root_dir, "T1"))
synthsr_save_dir = utils.make_dir(os.path.join(root_dir, "synthsr"))
synthstrip_save_dir = utils.make_dir(os.path.join(root_dir, "synthstrip"))
mask_save_dir = utils.make_dir(os.path.join(root_dir, "brainmask"))
=======
img_strip_save_dir = utils.make_dir(os.path.join(root_dir, 'T1'))
mask_save_dir = utils.make_dir(os.path.join(root_dir, 'brainmask'))

# obtaining the anatomy labels 
synthseg_save_dir = utils.make_dir(os.path.join(root_dir, 'label_maps_segmentation'))
gen_save_dir = utils.make_dir(os.path.join(root_dir, 'label_maps_generation'))
>>>>>>> 535d047d

# obtaining the anatomy labels
synthseg_save_dir = utils.make_dir(
    os.path.join(root_dir, "label_maps_segmentation")
)
gen_save_dir = utils.make_dir(os.path.join(root_dir, "label_maps_generation"))


subjs = os.listdir(img_dir)
subjs.sort()

<<<<<<< HEAD

for i, name in enumerate(subjs):
    if name.startswith("sub-") and (
        name.endswith(".nii") or name.endswith(".nii.gz")
    ):
        basename = name.split(".")[0]
        print("Now processing: %s (%d/%d)" % (name, i + 1, len(subjs)))

        if not os.path.isfile(
            os.path.join(synthsr_save_dir, basename + ".nii")
        ):
            print("  synthsr-ing")
            os.system(
                "mri_synthsr"
                + " --i "
                + os.path.join(img_dir, name)
                + " --o "
                + os.path.join(synthsr_save_dir, basename + ".nii")
            )

        if not os.path.isfile(
            os.path.join(img_strip_save_dir, basename + ".nii")
        ):
            print("  synthstrip-ing")
            os.system(
                "mri_synthstrip"
                + " -i "
                + os.path.join(synthsr_save_dir, basename + ".nii")
                + " -o "
                + os.path.join(synthstrip_save_dir, basename + ".nii")
                + " -m "
                + os.path.join(mask_save_dir, basename + ".nii")
            )
            mask, aff = utils.MRIread(
                os.path.join(mask_save_dir, basename + ".nii")
            )
            img, aff = utils.MRIread(
                os.path.join(synthsr_save_dir, basename + ".nii")
            )
            img *= mask  # skull-stripping
            utils.MRIwrite(
                img, aff, os.path.join(img_strip_save_dir, basename + ".nii")
            )

        if not os.path.isfile(
            os.path.join(synthseg_save_dir, basename + ".nii")
        ):
            print("  synthseg-ing")
            os.system(
                "mri_synthseg"
                + " --i "
                + os.path.join(synthsr_save_dir, basename + ".nii")
                + " --o "
                + os.path.join(synthseg_save_dir, basename + ".nii")
            )

        if not os.path.isfile(os.path.join(gen_save_dir, basename + ".nii")):
            print("  genseg-ing")
            im, aff = utils.MRIread(
                os.path.join(synthseg_save_dir, basename + ".nii"),
                im_only=False,
                dtype="float",
            )
=======
for i, name in enumerate(subjs): 
    if name.startswith('sub-') and (name.endswith('.nii') or name.endswith('.nii.gz')):
        basename = name.split('.')[0]
        print('Now processing: %s (%d/%d)' % (name, i+1, len(subjs))) 

        if not os.path.isfile(os.path.join(img_strip_save_dir, basename + '.nii')):
            print('  synthstrip-ing')
            os.system('mri_synthstrip' + ' -i ' + os.path.join(img_dir, basename + '.nii') + ' -o ' + os.path.join(img_strip_save_dir, basename + '.nii') + ' -m ' + os.path.join(mask_save_dir, basename + '.nii'))

        if not os.path.isfile(os.path.join(synthseg_save_dir, basename + '.nii')):
            print('  synthseg-ing & resampling')
            os.system('mri_synthseg' + ' --i ' + os.path.join(img_strip_save_dir, basename + '.nii') + ' --o ' + os.path.join(synthseg_save_dir, basename + '.nii' + ' --resample ' + os.path.join(img_strip_save_dir, basename + '.nii')))

        if not os.path.isfile(os.path.join(gen_save_dir, basename + '.nii')):
            print('  genseg-ing')
            im, aff = utils.MRIread(os.path.join(synthseg_save_dir, basename + '.nii'), im_only=False, dtype='float')
>>>>>>> 535d047d
            for l in utils.right_to_left_dict.keys():
                im[im == l] = utils.right_to_left_dict[l]
            utils.MRIwrite(
                im, aff, os.path.join(gen_save_dir, basename + ".nii")
            )<|MERGE_RESOLUTION|>--- conflicted
+++ resolved
@@ -23,19 +23,12 @@
 img_dir = os.path.join(root_dir, "T1_orig")
 
 # pre-processing
-<<<<<<< HEAD
-img_strip_save_dir = utils.make_dir(os.path.join(root_dir, "T1"))
-synthsr_save_dir = utils.make_dir(os.path.join(root_dir, "synthsr"))
-synthstrip_save_dir = utils.make_dir(os.path.join(root_dir, "synthstrip"))
-mask_save_dir = utils.make_dir(os.path.join(root_dir, "brainmask"))
-=======
 img_strip_save_dir = utils.make_dir(os.path.join(root_dir, 'T1'))
 mask_save_dir = utils.make_dir(os.path.join(root_dir, 'brainmask'))
 
 # obtaining the anatomy labels 
 synthseg_save_dir = utils.make_dir(os.path.join(root_dir, 'label_maps_segmentation'))
 gen_save_dir = utils.make_dir(os.path.join(root_dir, 'label_maps_generation'))
->>>>>>> 535d047d
 
 # obtaining the anatomy labels
 synthseg_save_dir = utils.make_dir(
@@ -47,71 +40,6 @@
 subjs = os.listdir(img_dir)
 subjs.sort()
 
-<<<<<<< HEAD
-
-for i, name in enumerate(subjs):
-    if name.startswith("sub-") and (
-        name.endswith(".nii") or name.endswith(".nii.gz")
-    ):
-        basename = name.split(".")[0]
-        print("Now processing: %s (%d/%d)" % (name, i + 1, len(subjs)))
-
-        if not os.path.isfile(
-            os.path.join(synthsr_save_dir, basename + ".nii")
-        ):
-            print("  synthsr-ing")
-            os.system(
-                "mri_synthsr"
-                + " --i "
-                + os.path.join(img_dir, name)
-                + " --o "
-                + os.path.join(synthsr_save_dir, basename + ".nii")
-            )
-
-        if not os.path.isfile(
-            os.path.join(img_strip_save_dir, basename + ".nii")
-        ):
-            print("  synthstrip-ing")
-            os.system(
-                "mri_synthstrip"
-                + " -i "
-                + os.path.join(synthsr_save_dir, basename + ".nii")
-                + " -o "
-                + os.path.join(synthstrip_save_dir, basename + ".nii")
-                + " -m "
-                + os.path.join(mask_save_dir, basename + ".nii")
-            )
-            mask, aff = utils.MRIread(
-                os.path.join(mask_save_dir, basename + ".nii")
-            )
-            img, aff = utils.MRIread(
-                os.path.join(synthsr_save_dir, basename + ".nii")
-            )
-            img *= mask  # skull-stripping
-            utils.MRIwrite(
-                img, aff, os.path.join(img_strip_save_dir, basename + ".nii")
-            )
-
-        if not os.path.isfile(
-            os.path.join(synthseg_save_dir, basename + ".nii")
-        ):
-            print("  synthseg-ing")
-            os.system(
-                "mri_synthseg"
-                + " --i "
-                + os.path.join(synthsr_save_dir, basename + ".nii")
-                + " --o "
-                + os.path.join(synthseg_save_dir, basename + ".nii")
-            )
-
-        if not os.path.isfile(os.path.join(gen_save_dir, basename + ".nii")):
-            print("  genseg-ing")
-            im, aff = utils.MRIread(
-                os.path.join(synthseg_save_dir, basename + ".nii"),
-                im_only=False,
-                dtype="float",
-            )
-=======
 for i, name in enumerate(subjs): 
     if name.startswith('sub-') and (name.endswith('.nii') or name.endswith('.nii.gz')):
         basename = name.split('.')[0]
@@ -128,7 +56,6 @@
         if not os.path.isfile(os.path.join(gen_save_dir, basename + '.nii')):
             print('  genseg-ing')
             im, aff = utils.MRIread(os.path.join(synthseg_save_dir, basename + '.nii'), im_only=False, dtype='float')
->>>>>>> 535d047d
             for l in utils.right_to_left_dict.keys():
                 im[im == l] = utils.right_to_left_dict[l]
             utils.MRIwrite(
